--- conflicted
+++ resolved
@@ -91,20 +91,6 @@
 #[async_trait]
 impl Catalog for MemCatalog {
     async fn setup(&self) -> Result<(), Error> {
-<<<<<<< HEAD
-        let mut guard = Arc::clone(&self.collections).lock_owned().await;
-        let mut stage = guard.clone();
-
-        // The transition shard must exist and must have magic ID and INDEX.
-        let shard = Shard {
-            id: TRANSITION_SHARD_ID,
-            topic_id: SHARED_TOPIC_ID,
-            shard_index: TRANSITION_SHARD_INDEX,
-        };
-        stage.shards.push(shard);
-        *guard = stage;
-=======
->>>>>>> 4af76cbe
         Ok(())
     }
 
