--- conflicted
+++ resolved
@@ -244,11 +244,8 @@
             Arc::clone(config.parquet_store_scratchpad.object_store()),
             scratchpad_store_output,
         )),
-<<<<<<< HEAD
-        target_level_detection: version_specific_target_level_detection(config),
-=======
+        target_level_chooser: version_specific_target_level_chooser(config),
         target_level_split: version_specific_target_level_split(config),
->>>>>>> cf929d05
     })
 }
 
@@ -294,18 +291,18 @@
     }
 }
 
-<<<<<<< HEAD
-fn version_specific_target_level_detection(config: &Config) -> Arc<dyn TargetLevelChooser> {
+fn version_specific_target_level_chooser(config: &Config) -> Arc<dyn TargetLevelChooser> {
     match config.compact_version {
         AlgoVersion::AllAtOnce => Arc::new(AllAtOnceTargetLevelChooser::new()),
         AlgoVersion::TargetLevel => {
             Arc::new(TargetLevelTargetLevelChooser::new(OneLevelExist::new()))
         }
-=======
+    }
+}
+
 fn version_specific_target_level_split(config: &Config) -> Arc<dyn FilesSplit> {
     match config.compact_version {
         AlgoVersion::AllAtOnce => Arc::new(AllAtOnceTargetLevelSplit::new()),
         AlgoVersion::TargetLevel => Arc::new(TargetLevelTargetLevelSplit::new()),
->>>>>>> cf929d05
     }
 }