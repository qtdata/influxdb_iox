--- conflicted
+++ resolved
@@ -75,20 +75,12 @@
     where
         I: IntoIterator<Item = Arc<dyn QueryChunk>>,
     {
-<<<<<<< HEAD
-        let scan_plan = ScanPlanBuilder::new(table_name, schema)
-            .with_chunks(chunks)
-            .enable_deduplication(false)
-            .build()
-            .context(BuildingScanSnafu)?;
-=======
         let mut builder = ProviderBuilder::new(Arc::clone(&table_name), schema.clone())
-            .with_enable_deduplication(true);
+            .with_enable_deduplication(false);
 
         for chunk in chunks {
             builder = builder.add_chunk(chunk);
         }
->>>>>>> c0b4a108
 
         let provider = builder.build().context(CreatingScanSnafu {
             table_name: table_name.as_ref(),
@@ -199,16 +191,8 @@
             .find(|c| time_columns.contains(c))
             .expect("a time column is needed")[..];
 
-<<<<<<< HEAD
-        let scan_plan = ScanPlanBuilder::new(table_name, schema)
-            .with_chunks(chunks)
-            .enable_deduplication(false)
-            .build()
-            .context(BuildingScanSnafu)?;
-        let plan = scan_plan.plan_builder.build().context(BuildingPlanSnafu)?;
-=======
         let mut builder = ProviderBuilder::new(Arc::clone(&table_name), schema.clone())
-            .with_enable_deduplication(true);
+            .with_enable_deduplication(false);
 
         for chunk in chunks {
             builder = builder.add_chunk(chunk);
@@ -220,7 +204,6 @@
         let plan_builder = Arc::new(provider)
             .into_logical_plan_builder()
             .context(BuildingPlanSnafu)?;
->>>>>>> c0b4a108
         let sort_expr = logical_sort_key_exprs(&output_sort_key);
         let plan = plan_builder
             .sort(sort_expr)
