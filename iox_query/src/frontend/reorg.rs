//! planning for physical reorganization operations (e.g. COMPACT)

use std::sync::Arc;

use arrow::datatypes::Field;
use datafusion::{
    logical_expr::{LogicalPlan, LogicalPlanBuilder},
    prelude::{col, lit_timestamp_nano},
};
use observability_deps::tracing::debug;
use schema::{sort::SortKey, Schema, TIME_COLUMN_NAME};

use crate::{exec::make_stream_split, util::logical_sort_key_exprs, QueryChunk};
use snafu::{ResultExt, Snafu};

use super::common::ScanPlanBuilder;

#[derive(Debug, Snafu)]
pub enum Error {
    #[snafu(display("Chunk schema not compatible for compact plan: {}", source))]
    ChunkSchemaNotCompatible { source: schema::merge::Error },

    #[snafu(display("Reorg planner got error building plan: {}", source))]
    BuildingPlan {
        source: datafusion::error::DataFusionError,
    },

    #[snafu(display("Reorg planner got error building scan: {}", source))]
    BuildingScan {
        source: crate::frontend::common::Error,
    },

    #[snafu(display(
        "Reorg planner got error adding creating scan for {}: {}",
        table_name,
        source
    ))]
    CreatingScan {
        table_name: String,
        source: super::common::Error,
    },
}
pub type Result<T, E = Error> = std::result::Result<T, E>;

impl From<datafusion::error::DataFusionError> for Error {
    fn from(source: datafusion::error::DataFusionError) -> Self {
        Self::BuildingPlan { source }
    }
}

/// Planner for physically rearranging chunk data. This planner
/// creates COMPACT and SPLIT plans for use in the database lifecycle manager
#[derive(Debug, Default)]
pub struct ReorgPlanner {}

impl ReorgPlanner {
    pub fn new() -> Self {
        Self::default()
    }

    /// Creates an execution plan for the COMPACT operations which does the following:
    ///
    /// 1. Merges chunks together into a single stream
    /// 2. Deduplicates via PK as necessary
    /// 3. Sorts the result according to the requested `output_sort_key` (if necessary)
    ///
    /// The plan looks like:
    ///
    /// ```text
    /// (Optional Sort on output_sort_key)
    ///   (Scan chunks) <-- any needed deduplication happens here
    /// ```
    pub fn compact_plan<I>(
        &self,
        table_name: Arc<str>,
        schema: &Schema,
        chunks: I,
        output_sort_key: SortKey,
    ) -> Result<LogicalPlan>
    where
        I: IntoIterator<Item = Arc<dyn QueryChunk>>,
    {
<<<<<<< HEAD
        let scan_plan =
            ScanPlanBuilder::new(table_name, schema, self.ctx.child_ctx("compact_plan"))
                .with_chunks(chunks)
                .with_output_sort_key(output_sort_key)
                .enable_deduplication(false)
                .build()
                .context(BuildingScanSnafu)?;
=======
        let scan_plan = ScanPlanBuilder::new(table_name, schema)
            .with_chunks(chunks)
            .build()
            .context(BuildingScanSnafu)?;
>>>>>>> 71b32fbd

        let plan = scan_plan.plan_builder.build()?;
        let sort_expr = logical_sort_key_exprs(&output_sort_key);
        let plan = LogicalPlanBuilder::from(plan)
            .sort(sort_expr)
            .context(BuildingPlanSnafu)?
            .build()
            .context(BuildingPlanSnafu)?;

        debug!(table_name=scan_plan.provider.table_name(), plan=%plan.display_indent_schema(),
               "created compact plan for table");

        Ok(plan)
    }

    /// Creates an execution plan for the SPLIT operations which does the following:
    ///
    /// 1. Merges chunks together into a single stream
    /// 2. Deduplicates via PK as necessary
    /// 3. Sorts the result according to the requested output_sort_key
    /// 4. Splits the stream on value of the `time` column: Those
    ///    rows that are on or before the time and those that are after
    ///
    /// The plan looks like:
    ///
    /// ```text
    /// (Split on Time)
    ///   (Sort on output_sort)
    ///     (Scan chunks) <-- any needed deduplication happens here
    /// ```
    ///
    /// The output execution plan has `N` "output streams" (DataFusion
    /// partitions) where `N` = `split_times.len() + 1`. The
    /// time ranges of the streams are:
    ///
    /// Stream 0: Rows that have `time` *on or before* the `split_times[0]`
    ///
    /// Stream i, where 0 < i < split_times.len():
    /// Rows have: `time` in range `(split_times[i-1], split_times[i]]`,
    ///  Which is: greater than `split_times[i-1]` up to and including `split_times[i]`.
    ///
    /// Stream n, where n = split_times.len()): Rows that have `time`
    /// *after* `split_times[n-1]` as well as NULL rows
    ///
    /// # Panics
    ///
    /// The code will panic if split_times are not in monotonically increasing order
    ///
    /// # Example
    /// if the input looks like:
    /// ```text
    ///  X | time
    /// ---+-----
    ///  b | 2000
    ///  a | 1000
    ///  c | 4000
    ///  d | 2000
    ///  e | 3000
    /// ```
    /// A split plan with `sort=time` and `split_times=[2000, 3000]` will produce the following three output streams
    ///
    /// ```text
    ///  X | time
    /// ---+-----
    ///  a | 1000
    ///  b | 2000
    ///  d | 2000
    /// ```
    ///
    /// ```text
    ///  X | time
    /// ---+-----
    ///  e | 3000
    /// ```
    ///
    /// ```text
    ///  X | time
    /// ---+-----
    ///  c | 4000
    /// ```
    pub fn split_plan<I>(
        &self,
        table_name: Arc<str>,
        schema: &Schema,
        chunks: I,
        output_sort_key: SortKey,
        split_times: Vec<i64>,
    ) -> Result<LogicalPlan>
    where
        I: IntoIterator<Item = Arc<dyn QueryChunk>>,
    {
        // split_times must have values
        if split_times.is_empty() {
            panic!("Split plan does not accept empty split_times");
        }
        let sort_columns: Vec<String> = output_sort_key
            .to_columns()
            .map(|c| c.to_string())
            .collect();
        let time_columns: Vec<String> = schema.time_iter().map(|c| c.name().clone()).collect();
        let time_column_name = &sort_columns
            .into_iter()
            .find(|c| time_columns.contains(c))
            .expect("a time column is needed")[..];

        let scan_plan = ScanPlanBuilder::new(table_name, schema)
            .with_chunks(chunks)
<<<<<<< HEAD
            .with_output_sort_key(output_sort_key)
            .enable_deduplication(false)
=======
>>>>>>> 71b32fbd
            .build()
            .context(BuildingScanSnafu)?;
        let plan = scan_plan.plan_builder.build().context(BuildingPlanSnafu)?;
        let sort_expr = logical_sort_key_exprs(&output_sort_key);
        let plan = LogicalPlanBuilder::from(plan)
            .sort(sort_expr)
            .context(BuildingPlanSnafu)?
            .build()
            .context(BuildingPlanSnafu)?;

        let mut split_exprs = Vec::with_capacity(split_times.len());
        // time <= split_times[0]
        split_exprs.push(col(time_column_name).lt_eq(lit_timestamp_nano(split_times[0])));
        // split_times[i-1] , time <= split_time[i]
        for i in 1..split_times.len() {
            if split_times[i - 1] >= split_times[i] {
                panic!(
                    "split_times[{}]: {} must be smaller than split_times[{}]: {}",
                    i - 1,
                    split_times[i - 1],
                    i,
                    split_times[i]
                );
            }
            split_exprs.push(
                col(time_column_name)
                    .gt(lit_timestamp_nano(split_times[i - 1]))
                    .and(col(time_column_name).lt_eq(lit_timestamp_nano(split_times[i]))),
            );
        }
        let plan = make_stream_split(plan, split_exprs);

        debug!(table_name=scan_plan.provider.table_name(), plan=%plan.display_indent_schema(),
               "created split plan for table");

        Ok(plan)
    }
}

#[cfg(test)]
mod test {
    use arrow_util::assert_batches_eq;
    use datafusion_util::{test_collect, test_collect_partition};
    use schema::merge::SchemaMerger;
    use schema::sort::SortKeyBuilder;

    use crate::{
        exec::{Executor, ExecutorType},
        test::{format_execution_plan, raw_data, TestChunk},
    };

    use super::*;

    async fn get_test_chunks() -> (Schema, Vec<Arc<dyn QueryChunk>>) {
        // Chunk 1 with 5 rows of data on 2 tags
        let chunk1 = Arc::new(
            TestChunk::new("t")
                .with_time_column_with_stats(Some(50), Some(7000))
                .with_tag_column_with_stats("tag1", Some("AL"), Some("MT"))
                .with_i64_field_column("field_int")
                .with_five_rows_of_data(),
        ) as Arc<dyn QueryChunk>;

        // Chunk 2 has an extra field, and only 4 fields
        let chunk2 = Arc::new(
            TestChunk::new("t")
                .with_time_column_with_stats(Some(28000), Some(220000))
                .with_tag_column_with_stats("tag1", Some("UT"), Some("WA"))
                .with_i64_field_column("field_int")
                .with_i64_field_column("field_int2")
                .with_may_contain_pk_duplicates(true)
                .with_four_rows_of_data(),
        ) as Arc<dyn QueryChunk>;

        let expected = vec![
            "+-----------+------+--------------------------------+",
            "| field_int | tag1 | time                           |",
            "+-----------+------+--------------------------------+",
            "| 1000      | MT   | 1970-01-01T00:00:00.000001Z    |",
            "| 10        | MT   | 1970-01-01T00:00:00.000007Z    |",
            "| 70        | CT   | 1970-01-01T00:00:00.000000100Z |",
            "| 100       | AL   | 1970-01-01T00:00:00.000000050Z |",
            "| 5         | MT   | 1970-01-01T00:00:00.000005Z    |",
            "+-----------+------+--------------------------------+",
        ];
        assert_batches_eq!(&expected, &raw_data(&[Arc::clone(&chunk1)]).await);

        let expected = vec![
            "+-----------+------------+------+-----------------------------+",
            "| field_int | field_int2 | tag1 | time                        |",
            "+-----------+------------+------+-----------------------------+",
            "| 1000      | 1000       | WA   | 1970-01-01T00:00:00.000028Z |",
            "| 10        | 10         | VT   | 1970-01-01T00:00:00.000210Z |",
            "| 70        | 70         | UT   | 1970-01-01T00:00:00.000220Z |",
            "| 50        | 50         | VT   | 1970-01-01T00:00:00.000210Z |",
            "+-----------+------------+------+-----------------------------+",
        ];
        assert_batches_eq!(&expected, &raw_data(&[Arc::clone(&chunk2)]).await);

        let schema = SchemaMerger::new()
            .merge(chunk1.schema())
            .unwrap()
            .merge(chunk2.schema())
            .unwrap()
            .build();

        (schema, vec![chunk1, chunk2])
    }

    async fn get_sorted_test_chunks() -> (Schema, Vec<Arc<dyn QueryChunk>>) {
        // Chunk 1
        let chunk1 = Arc::new(
            TestChunk::new("t")
                .with_time_column_with_stats(Some(1000), Some(1000))
                .with_tag_column_with_stats("tag1", Some("A"), Some("A"))
                .with_i64_field_column("field_int")
                .with_one_row_of_specific_data("A", 1, 1000),
        ) as Arc<dyn QueryChunk>;

        let expected = vec![
            "+-----------+------+-----------------------------+",
            "| field_int | tag1 | time                        |",
            "+-----------+------+-----------------------------+",
            "| 1         | A    | 1970-01-01T00:00:00.000001Z |",
            "+-----------+------+-----------------------------+",
        ];
        assert_batches_eq!(&expected, &raw_data(&[Arc::clone(&chunk1)]).await);

        // Chunk 2
        let chunk2 = Arc::new(
            TestChunk::new("t")
                .with_time_column_with_stats(Some(2000), Some(2000))
                .with_tag_column_with_stats("tag1", Some("B"), Some("B"))
                .with_i64_field_column("field_int")
                .with_one_row_of_specific_data("B", 2, 2000),
        ) as Arc<dyn QueryChunk>;

        let expected = vec![
            "+-----------+------+-----------------------------+",
            "| field_int | tag1 | time                        |",
            "+-----------+------+-----------------------------+",
            "| 2         | B    | 1970-01-01T00:00:00.000002Z |",
            "+-----------+------+-----------------------------+",
        ];
        assert_batches_eq!(&expected, &raw_data(&[Arc::clone(&chunk2)]).await);

        (chunk1.schema().clone(), vec![chunk1, chunk2])
    }

    #[tokio::test]
    async fn test_compact_plan_sorted() {
        test_helpers::maybe_start_logging();

        // ensures that the output is actually sorted
        // https://github.com/influxdata/influxdb_iox/issues/6125
        let (schema, chunks) = get_sorted_test_chunks().await;

        let chunk_orders = vec![
            // reverse order
            vec![Arc::clone(&chunks[1]), Arc::clone(&chunks[0])],
            chunks,
        ];

        // executor has only 1 thread
        let executor = Executor::new_testing();
        for chunks in chunk_orders {
            let sort_key = SortKeyBuilder::with_capacity(2)
                .with_col_opts("tag1", false, true)
                .with_col_opts(TIME_COLUMN_NAME, false, true)
                .build();

            let compact_plan = ReorgPlanner::new()
                .compact_plan(Arc::from("t"), &schema, chunks, sort_key)
                .expect("created compact plan");

            let physical_plan = executor
                .new_context(ExecutorType::Reorg)
                .create_physical_plan(&compact_plan)
                .await
                .unwrap();

            let batches = test_collect(physical_plan).await;

            // should be sorted on tag1 then timestamp
            let expected = vec![
                "+-----------+------+-----------------------------+",
                "| field_int | tag1 | time                        |",
                "+-----------+------+-----------------------------+",
                "| 1         | A    | 1970-01-01T00:00:00.000001Z |",
                "| 2         | B    | 1970-01-01T00:00:00.000002Z |",
                "+-----------+------+-----------------------------+",
            ];

            assert_batches_eq!(&expected, &batches);
        }
    }

    #[tokio::test]
    async fn test_compact_plan() {
        test_helpers::maybe_start_logging();

        let (schema, chunks) = get_test_chunks().await;

        let sort_key = SortKeyBuilder::with_capacity(2)
            .with_col_opts("tag1", true, true)
            .with_col_opts(TIME_COLUMN_NAME, false, false)
            .build();

        let compact_plan = ReorgPlanner::new()
            .compact_plan(Arc::from("t"), &schema, chunks, sort_key)
            .expect("created compact plan");

        let executor = Executor::new_testing();
        let physical_plan = executor
            .new_context(ExecutorType::Reorg)
            .create_physical_plan(&compact_plan)
            .await
            .unwrap();

        insta::assert_yaml_snapshot!(
            format_execution_plan(&physical_plan),
            @r###"
        ---
        - " SortPreservingMergeExec: [tag1@2 DESC,time@3 ASC NULLS LAST]"
        - "   UnionExec"
        - "     SortExec: expr=[tag1@2 DESC,time@3 ASC NULLS LAST]"
        - "       RecordBatchesExec: batches_groups=1 batches=1 total_rows=5"
        - "     SortExec: expr=[tag1@2 DESC,time@3 ASC NULLS LAST]"
        - "       ProjectionExec: expr=[field_int@1 as field_int, field_int2@2 as field_int2, tag1@3 as tag1, time@4 as time]"
        - "         DeduplicateExec: [tag1@3 ASC,time@4 ASC]"
        - "           SortExec: expr=[tag1@3 ASC,time@4 ASC,__chunk_order@0 ASC]"
        - "             RecordBatchesExec: batches_groups=1 batches=1 total_rows=4"
        "###
        );

        assert_eq!(
            physical_plan.output_partitioning().partition_count(),
            1,
            "{:?}",
            physical_plan.output_partitioning()
        );

        let batches = test_collect(physical_plan).await;

        // sorted on state ASC and time
        let expected = vec![
            "+-----------+------------+------+--------------------------------+",
            "| field_int | field_int2 | tag1 | time                           |",
            "+-----------+------------+------+--------------------------------+",
            "| 1000      | 1000       | WA   | 1970-01-01T00:00:00.000028Z    |",
            "| 50        | 50         | VT   | 1970-01-01T00:00:00.000210Z    |",
            "| 70        | 70         | UT   | 1970-01-01T00:00:00.000220Z    |",
            "| 1000      |            | MT   | 1970-01-01T00:00:00.000001Z    |",
            "| 5         |            | MT   | 1970-01-01T00:00:00.000005Z    |",
            "| 10        |            | MT   | 1970-01-01T00:00:00.000007Z    |",
            "| 70        |            | CT   | 1970-01-01T00:00:00.000000100Z |",
            "| 100       |            | AL   | 1970-01-01T00:00:00.000000050Z |",
            "+-----------+------------+------+--------------------------------+",
        ];

        assert_batches_eq!(&expected, &batches);
    }

    #[tokio::test]
    async fn test_split_plan() {
        test_helpers::maybe_start_logging();
        // validate that the plumbing is all hooked up. The logic of
        // the operator is tested in its own module.
        let (schema, chunks) = get_test_chunks().await;

        let sort_key = SortKeyBuilder::with_capacity(2)
            .with_col_opts("time", false, false)
            .with_col_opts("tag1", false, true)
            .build();

        // split on 1000 should have timestamps 1000, 5000, and 7000
        let split_plan = ReorgPlanner::new()
            .split_plan(Arc::from("t"), &schema, chunks, sort_key, vec![1000])
            .expect("created compact plan");

        let executor = Executor::new_testing();
        let physical_plan = executor
            .new_context(ExecutorType::Reorg)
            .create_physical_plan(&split_plan)
            .await
            .unwrap();

        insta::assert_yaml_snapshot!(
            format_execution_plan(&physical_plan),
            @r###"
        ---
        - " StreamSplitExec"
        - "   SortPreservingMergeExec: [time@3 ASC NULLS LAST,tag1@2 ASC]"
        - "     UnionExec"
        - "       SortExec: expr=[time@3 ASC NULLS LAST,tag1@2 ASC]"
        - "         RecordBatchesExec: batches_groups=1 batches=1 total_rows=5"
        - "       SortExec: expr=[time@3 ASC NULLS LAST,tag1@2 ASC]"
        - "         ProjectionExec: expr=[field_int@1 as field_int, field_int2@2 as field_int2, tag1@3 as tag1, time@4 as time]"
        - "           DeduplicateExec: [tag1@3 ASC,time@4 ASC]"
        - "             SortExec: expr=[tag1@3 ASC,time@4 ASC,__chunk_order@0 ASC]"
        - "               RecordBatchesExec: batches_groups=1 batches=1 total_rows=4"
        "###
        );

        assert_eq!(
            physical_plan.output_partitioning().partition_count(),
            2,
            "{:?}",
            physical_plan.output_partitioning()
        );

        // verify that the stream was split
        let batches0 = test_collect_partition(Arc::clone(&physical_plan), 0).await;

        // Note sorted on time
        let expected = vec![
            "+-----------+------------+------+--------------------------------+",
            "| field_int | field_int2 | tag1 | time                           |",
            "+-----------+------------+------+--------------------------------+",
            "| 100       |            | AL   | 1970-01-01T00:00:00.000000050Z |",
            "| 70        |            | CT   | 1970-01-01T00:00:00.000000100Z |",
            "| 1000      |            | MT   | 1970-01-01T00:00:00.000001Z    |",
            "+-----------+------------+------+--------------------------------+",
        ];
        assert_batches_eq!(&expected, &batches0);

        let batches1 = test_collect_partition(physical_plan, 1).await;

        // Sorted on time
        let expected = vec![
            "+-----------+------------+------+-----------------------------+",
            "| field_int | field_int2 | tag1 | time                        |",
            "+-----------+------------+------+-----------------------------+",
            "| 5         |            | MT   | 1970-01-01T00:00:00.000005Z |",
            "| 10        |            | MT   | 1970-01-01T00:00:00.000007Z |",
            "| 1000      | 1000       | WA   | 1970-01-01T00:00:00.000028Z |",
            "| 50        | 50         | VT   | 1970-01-01T00:00:00.000210Z |",
            "| 70        | 70         | UT   | 1970-01-01T00:00:00.000220Z |",
            "+-----------+------------+------+-----------------------------+",
        ];

        assert_batches_eq!(&expected, &batches1);
    }

    #[tokio::test]
    async fn test_split_plan_multi_exps() {
        test_helpers::maybe_start_logging();
        // validate that the plumbing is all hooked up. The logic of
        // the operator is tested in its own module.
        let (schema, chunks) = get_test_chunks().await;

        let sort_key = SortKeyBuilder::with_capacity(2)
            .with_col_opts("time", false, false)
            .with_col_opts("tag1", false, true)
            .build();

        // split on 1000 and 7000
        let split_plan = ReorgPlanner::new()
            .split_plan(Arc::from("t"), &schema, chunks, sort_key, vec![1000, 7000])
            .expect("created compact plan");

        let executor = Executor::new_testing();
        let physical_plan = executor
            .new_context(ExecutorType::Reorg)
            .create_physical_plan(&split_plan)
            .await
            .unwrap();

        insta::assert_yaml_snapshot!(
            format_execution_plan(&physical_plan),
            @r###"
        ---
        - " StreamSplitExec"
        - "   SortPreservingMergeExec: [time@3 ASC NULLS LAST,tag1@2 ASC]"
        - "     UnionExec"
        - "       SortExec: expr=[time@3 ASC NULLS LAST,tag1@2 ASC]"
        - "         RecordBatchesExec: batches_groups=1 batches=1 total_rows=5"
        - "       SortExec: expr=[time@3 ASC NULLS LAST,tag1@2 ASC]"
        - "         ProjectionExec: expr=[field_int@1 as field_int, field_int2@2 as field_int2, tag1@3 as tag1, time@4 as time]"
        - "           DeduplicateExec: [tag1@3 ASC,time@4 ASC]"
        - "             SortExec: expr=[tag1@3 ASC,time@4 ASC,__chunk_order@0 ASC]"
        - "               RecordBatchesExec: batches_groups=1 batches=1 total_rows=4"
        "###
        );

        assert_eq!(
            physical_plan.output_partitioning().partition_count(),
            3,
            "{:?}",
            physical_plan.output_partitioning()
        );

        // Verify that the stream was split

        // Note sorted on time
        // Should include time <= 1000
        let batches0 = test_collect_partition(Arc::clone(&physical_plan), 0).await;
        let expected = vec![
            "+-----------+------------+------+--------------------------------+",
            "| field_int | field_int2 | tag1 | time                           |",
            "+-----------+------------+------+--------------------------------+",
            "| 100       |            | AL   | 1970-01-01T00:00:00.000000050Z |",
            "| 70        |            | CT   | 1970-01-01T00:00:00.000000100Z |",
            "| 1000      |            | MT   | 1970-01-01T00:00:00.000001Z    |",
            "+-----------+------------+------+--------------------------------+",
        ];
        assert_batches_eq!(&expected, &batches0);

        // Sorted on time
        // Should include 1000 < time <= 7000
        let batches1 = test_collect_partition(Arc::clone(&physical_plan), 1).await;
        let expected = vec![
            "+-----------+------------+------+-----------------------------+",
            "| field_int | field_int2 | tag1 | time                        |",
            "+-----------+------------+------+-----------------------------+",
            "| 5         |            | MT   | 1970-01-01T00:00:00.000005Z |",
            "| 10        |            | MT   | 1970-01-01T00:00:00.000007Z |",
            "+-----------+------------+------+-----------------------------+",
        ];
        assert_batches_eq!(&expected, &batches1);

        // Sorted on time
        // Should include 7000 < time
        let batches2 = test_collect_partition(physical_plan, 2).await;
        let expected = vec![
            "+-----------+------------+------+-----------------------------+",
            "| field_int | field_int2 | tag1 | time                        |",
            "+-----------+------------+------+-----------------------------+",
            "| 1000      | 1000       | WA   | 1970-01-01T00:00:00.000028Z |",
            "| 50        | 50         | VT   | 1970-01-01T00:00:00.000210Z |",
            "| 70        | 70         | UT   | 1970-01-01T00:00:00.000220Z |",
            "+-----------+------------+------+-----------------------------+",
        ];
        assert_batches_eq!(&expected, &batches2);
    }

    #[tokio::test]
    #[should_panic(expected = "Split plan does not accept empty split_times")]
    async fn test_split_plan_panic_empty() {
        test_helpers::maybe_start_logging();
        // validate that the plumbing is all hooked up. The logic of
        // the operator is tested in its own module.
        let (schema, chunks) = get_test_chunks().await;

        let sort_key = SortKeyBuilder::with_capacity(2)
            .with_col_opts("time", false, false)
            .with_col_opts("tag1", false, true)
            .build();

        // split on 1000 and 7000
        let _split_plan = ReorgPlanner::new()
            .split_plan(Arc::from("t"), &schema, chunks, sort_key, vec![]) // reason of panic: empty split_times
            .expect("created compact plan");
    }

    #[tokio::test]
    #[should_panic(expected = "split_times[0]: 1000 must be smaller than split_times[1]: 500")]
    async fn test_split_plan_panic_times() {
        test_helpers::maybe_start_logging();
        // validate that the plumbing is all hooked up. The logic of
        // the operator is tested in its own module.
        let (schema, chunks) = get_test_chunks().await;

        let sort_key = SortKeyBuilder::with_capacity(2)
            .with_col_opts("time", false, false)
            .with_col_opts("tag1", false, true)
            .build();

        // split on 1000 and 7000
        let _split_plan = ReorgPlanner::new()
            .split_plan(Arc::from("t"), &schema, chunks, sort_key, vec![1000, 500]) // reason of panic: split_times not in ascending order
            .expect("created compact plan");
    }
}<|MERGE_RESOLUTION|>--- conflicted
+++ resolved
@@ -80,20 +80,12 @@
     where
         I: IntoIterator<Item = Arc<dyn QueryChunk>>,
     {
-<<<<<<< HEAD
-        let scan_plan =
-            ScanPlanBuilder::new(table_name, schema, self.ctx.child_ctx("compact_plan"))
-                .with_chunks(chunks)
-                .with_output_sort_key(output_sort_key)
-                .enable_deduplication(false)
-                .build()
-                .context(BuildingScanSnafu)?;
-=======
         let scan_plan = ScanPlanBuilder::new(table_name, schema)
             .with_chunks(chunks)
+            .with_output_sort_key(output_sort_key)
+            .enable_deduplication(false)
             .build()
             .context(BuildingScanSnafu)?;
->>>>>>> 71b32fbd
 
         let plan = scan_plan.plan_builder.build()?;
         let sort_expr = logical_sort_key_exprs(&output_sort_key);
@@ -201,11 +193,8 @@
 
         let scan_plan = ScanPlanBuilder::new(table_name, schema)
             .with_chunks(chunks)
-<<<<<<< HEAD
             .with_output_sort_key(output_sort_key)
             .enable_deduplication(false)
-=======
->>>>>>> 71b32fbd
             .build()
             .context(BuildingScanSnafu)?;
         let plan = scan_plan.plan_builder.build().context(BuildingPlanSnafu)?;
