--- conflicted
+++ resolved
@@ -40,12 +40,8 @@
 sharder = { version = "0.1.0", path = "../sharder" }
 test_helpers = { path = "../test_helpers", features = ["future_timeout"], optional = true }
 thiserror = "1.0.40"
-<<<<<<< HEAD
 tracker = { path = "../tracker" }
-tokio = { version = "1.28", features = ["macros", "parking_lot", "rt-multi-thread", "sync", "time"] }
-=======
 tokio = { version = "1.29", features = ["macros", "parking_lot", "rt-multi-thread", "sync", "time"] }
->>>>>>> 4a1f8db2
 tokio-util = "0.7.8"
 tonic = { workspace = true }
 trace = { version = "0.1.0", path = "../trace" }
